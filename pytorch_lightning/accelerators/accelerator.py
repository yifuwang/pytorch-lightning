# Copyright The PyTorch Lightning team.
#
# Licensed under the Apache License, Version 2.0 (the "License");
# you may not use this file except in compliance with the License.
# You may obtain a copy of the License at
#
#     http://www.apache.org/licenses/LICENSE-2.0
#
# Unless required by applicable law or agreed to in writing, software
# distributed under the License is distributed on an "AS IS" BASIS,
# WITHOUT WARRANTIES OR CONDITIONS OF ANY KIND, either express or implied.
# See the License for the specific language governing permissions and
# limitations under the License.
import contextlib
from typing import Any, Callable, Dict, Generator, Iterable, List, Optional, Union

import torch
from torch import Tensor
from torch.nn import Module
from torch.optim import Optimizer
from torch.utils.data import DataLoader

import pytorch_lightning as pl
from pytorch_lightning.plugins.precision import ApexMixedPrecisionPlugin, NativeMixedPrecisionPlugin, PrecisionPlugin
from pytorch_lightning.plugins.training_type import TrainingTypePlugin
from pytorch_lightning.trainer.states import TrainerState
from pytorch_lightning.utilities import _NATIVE_AMP_AVAILABLE, rank_zero_warn
from pytorch_lightning.utilities.apply_func import move_data_to_device
from pytorch_lightning.utilities.enums import AMPType, GradClipAlgorithmType, LightningEnum
from pytorch_lightning.utilities.types import EPOCH_OUTPUT, STEP_OUTPUT

if _NATIVE_AMP_AVAILABLE:
    from torch.cuda.amp import GradScaler


class Accelerator:
    """
    The Accelerator Base Class.
    An Accelerator is meant to deal with one type of Hardware.

    Currently there are accelerators for:

    - CPU
    - GPU
    - TPU

    Each Accelerator gets two plugins upon initialization:
    One to handle differences from the training routine and one to handle different precisions.

    """

    def __init__(
        self,
        precision_plugin: PrecisionPlugin,
        training_type_plugin: TrainingTypePlugin,
    ) -> None:
        """
        Args:
            precision_plugin: the plugin to handle precision-specific parts
            training_type_plugin: the plugin to handle different training routines
        """
        self.precision_plugin = precision_plugin
        self.training_type_plugin = training_type_plugin

        self.optimizers: List = []
        self.lr_schedulers: List = []
        self.optimizer_frequencies: List = []

    def connect(self, model: 'pl.LightningModule') -> None:
        """Transfers ownership of the model to this plugin"""
        self.training_type_plugin.connect(model)

    def setup_environment(self) -> None:
        """
        Setup any processes or distributed connections.
        This is called before the LightningModule/DataModule setup hook
        which allows the user to access the accelerator environment before setup is complete.
        """
        self.training_type_plugin.setup_environment()

    def setup(self, trainer: 'pl.Trainer', model: 'pl.LightningModule') -> None:
        """
        Setup plugins for the trainer fit and creates optimizers.

        Args:
            trainer: the trainer instance
            model: the LightningModule
        """
        self.setup_training_type_plugin(self.training_type_plugin, model)
        if not self.training_type_plugin.setup_optimizers_in_pre_dispatch:
            self.setup_optimizers(trainer)
        self.setup_precision_plugin(self.precision_plugin)

    def start_training(self, trainer: 'pl.Trainer') -> None:
        self.training_type_plugin.start_training(trainer)

    def start_evaluating(self, trainer: 'pl.Trainer') -> None:
        self.training_type_plugin.start_evaluating(trainer)

    def start_predicting(self, trainer: 'pl.Trainer') -> None:
        self.training_type_plugin.start_predicting(trainer)

    def pre_dispatch(self, trainer: 'pl.Trainer') -> None:
        """Hook to do something before the training/evaluation/prediction starts."""
        self.training_type_plugin.pre_dispatch()
        if self.training_type_plugin.setup_optimizers_in_pre_dispatch:
            self.setup_optimizers(trainer)
        self.precision_plugin.pre_dispatch()

    def post_dispatch(self, trainer: 'pl.Trainer') -> None:
        """Hook to do something after the training/evaluation/prediction starts."""
        self.training_type_plugin.post_dispatch()
        self.precision_plugin.post_dispatch()

    @property
    def model(self) -> Module:
        """
        Returns the model. This can also be a wrapped LightningModule.
        For retrieving the pure LightningModule use :attr:`Accelerator.lightning_module`
        """
        return self.training_type_plugin.model

    @model.setter
    def model(self, new_model: Module) -> None:
        self.training_type_plugin.model = new_model

    @property
    def lightning_module(self) -> 'pl.LightningModule':
        """
        Returns the pure LightningModule.
        To get the potentially wrapped model use :attr:`Accelerator.model`
        """
        return self.training_type_plugin.lightning_module

    @property
    def root_device(self) -> torch.device:
        return self.training_type_plugin.root_device

    def teardown(self) -> None:
        """
        This method is called to teardown the training process.
        It is the right place to release memory and free other ressources.

        By default we add a barrier here to synchronize processes before returning
        control back to the caller.
        """
        self.barrier("teardown")

    def batch_to_device(self, batch: Any, device: Optional[torch.device] = None) -> Any:
        """Moves the batch to the correct device.
        The returned batch is of the same type as the input batch, just having all tensors on the correct device.

        Args:
            batch: The batch of samples to move to the correct device
            device: The target device
        """
        model = self.lightning_module

        if model is not None:
            return model._apply_batch_transfer_handler(batch, device)

        return move_data_to_device(batch, device)

    def on_train_start(self) -> None:
        """Hook to do something upon the training start"""
        pass

    def training_step(
        self,
        args: List[Union[Any, int]],
    ) -> STEP_OUTPUT:
        """The actual training step.

        Args:
            args: the arguments for the models training step. Can consist of the following:

                - batch (:class:`~torch.Tensor` | (:class:`~torch.Tensor`, ...) | [:class:`~torch.Tensor`, ...]):
                  The output of your :class:`~torch.utils.data.DataLoader`. A tensor, tuple or list.
                - batch_idx (int): Integer displaying index of this batch
                - optimizer_idx (int): When using multiple optimizers, this argument will also be present.
                - hiddens(:class:`~torch.Tensor`): Passed in if
                  :paramref:`~pytorch_lightning.trainer.trainer.Trainer.truncated_bptt_steps` > 0.

        """
        args[0] = self.to_device(args[0])

        with self.precision_plugin.train_step_context(), self.training_type_plugin.train_step_context():
            return self.training_type_plugin.training_step(*args)

    def post_training_step(self) -> None:
        self.training_type_plugin.post_training_step()

    def validation_step(self, args: List[Union[Any, int]]) -> Optional[STEP_OUTPUT]:
        """The actual validation step.

        Args:
            args: the arguments for the models validation step. Can consist of the following:

                - batch (:class:`~torch.Tensor` | (:class:`~torch.Tensor`, ...) | [:class:`~torch.Tensor`, ...]):
                  The output of your :class:`~torch.utils.data.DataLoader`. A tensor, tuple or list.
                - batch_idx (int): The index of this batch
                - dataloader_idx (int): The index of the dataloader that produced this batch
                  (only if multiple val dataloaders used)
        """
        batch = self.to_device(args[0])

        args[0] = batch

        with self.precision_plugin.val_step_context(), self.training_type_plugin.val_step_context():
            return self.training_type_plugin.validation_step(*args)

    def test_step(self, args: List[Union[Any, int]]) -> Optional[STEP_OUTPUT]:
        """The actual test step.

        Args:
            args: the arguments for the models test step. Can consist of the following:

                - batch (:class:`~torch.Tensor` | (:class:`~torch.Tensor`, ...) | [:class:`~torch.Tensor`, ...]):
                  The output of your :class:`~torch.utils.data.DataLoader`. A tensor, tuple or list.
                - batch_idx (int): The index of this batch.
                - dataloader_idx (int): The index of the dataloader that produced this batch
                  (only if multiple test dataloaders used).
        """
        batch = self.to_device(args[0])

        args[0] = batch

        with self.precision_plugin.test_step_context(), self.training_type_plugin.test_step_context():
            return self.training_type_plugin.test_step(*args)

    def predict_step(self, args: List[Union[Any, int]]) -> STEP_OUTPUT:
        """The actual predict step.

        Args:
            args: the arguments for the models predict step. Can consist of the following:

                - batch (:class:`~torch.Tensor` | (:class:`~torch.Tensor`, ...) | [:class:`~torch.Tensor`, ...]):
                  The output of your :class:`~torch.utils.data.DataLoader`. A tensor, tuple or list.
                - batch_idx (int): The index of this batch.
                - dataloader_idx (int): The index of the dataloader that produced this batch
                  (only if multiple predict dataloaders used).

        """
        batch = self.to_device(args[0])

        args[0] = batch

        with self.precision_plugin.predict_step_context(), self.training_type_plugin.predict_step_context():
            return self.training_type_plugin.predict_step(*args)

    def training_step_end(self, output: STEP_OUTPUT) -> STEP_OUTPUT:
        """A hook to do something at the end of the training step

        Args:
            output: the output of the training step
        """
        return self.training_type_plugin.training_step_end(output)

    def test_step_end(self, output: Optional[STEP_OUTPUT]) -> Optional[STEP_OUTPUT]:
        """A hook to do something at the end of the test step

        Args:
            output: the output of the test step
        """
        return self.training_type_plugin.test_step_end(output)

    def validation_step_end(self, output: Optional[STEP_OUTPUT]) -> Optional[STEP_OUTPUT]:
        """A hook to do something at the end of the validation step

        Args:
            output: the output of the validation step
        """
        return self.training_type_plugin.validation_step_end(output)

    def backward(
        self,
        closure_loss: Tensor,
        optimizer: Optimizer,
        optimizer_idx: int,
        should_accumulate: bool,
        *args: Any,
        **kwargs: Any,
    ) -> Tensor:
        """Forwards backward-calls to the precision plugin.

        Args:
            closure_loss: a tensor holding the loss value to backpropagate
            should_accumulate: whether to accumulate gradients
        """
        self.training_type_plugin.pre_backward(closure_loss, should_accumulate, optimizer, optimizer_idx)

        output = self.precision_plugin.backward(
            self.lightning_module, closure_loss, optimizer, optimizer_idx, should_accumulate, *args, **kwargs
        )

        self.training_type_plugin.post_backward(closure_loss, should_accumulate, optimizer, optimizer_idx)

        return output

    def optimizer_step(self, optimizer: Optimizer, opt_idx: int, lambda_closure: Callable, **kwargs: Any) -> None:
        """performs the actual optimizer step.

        Args:
            optimizer: the optimizer performing the step
            opt_idx: index of the current optimizer
            lambda_closure: closure calculating the loss value

        """
        make_optimizer_step = self.precision_plugin.pre_optimizer_step(
            self.lightning_module, optimizer, opt_idx, lambda_closure, **kwargs
        )
        if make_optimizer_step:
            self.run_optimizer_step(optimizer, opt_idx, lambda_closure, **kwargs)
        self.precision_plugin.post_optimizer_step(optimizer, opt_idx)
        self.training_type_plugin.post_optimizer_step(optimizer, opt_idx, **kwargs)

    def run_optimizer_step(
        self, optimizer: Optimizer, optimizer_idx: int, lambda_closure: Callable, **kwargs: Any
    ) -> None:
        self.training_type_plugin.optimizer_step(optimizer, lambda_closure=lambda_closure, **kwargs)

    def optimizer_zero_grad(self, current_epoch: int, batch_idx: int, optimizer: Optimizer, opt_idx: int) -> None:
        """Zeros all model parameter's gradients"""
        model_ref = self.lightning_module
        model_ref.optimizer_zero_grad(current_epoch, batch_idx, optimizer, opt_idx)

    def clip_gradients(
        self,
        optimizer: Optimizer,
        clip_val: Union[int, float],
        gradient_clip_algorithm: GradClipAlgorithmType = GradClipAlgorithmType.NORM,
    ) -> None:
        """clips all the optimizer parameters to the given value"""
        self.precision_plugin.clip_gradients(
<<<<<<< HEAD
            self.model, optimizer, clip_val, gradient_clip_algorithm=gradient_clip_algorithm
=======
            optimizer,
            clip_val,
            gradient_clip_algorithm=gradient_clip_algorithm,
            model=self.model,
>>>>>>> ca6c87ff
        )

    def on_train_epoch_end(self, outputs: EPOCH_OUTPUT) -> None:
        """Hook to do something on the end of an training epoch

        Args:
            outputs: the outputs of the training steps
        """
        pass

    def on_train_end(self) -> None:
        """Hook to do something at the end of the training"""
        pass

    def setup_optimizers(self, trainer: 'pl.Trainer') -> None:
        """
        Creates optimizers and schedulers

        Args:
            trainer: the Trainer, these optimizers should be connected to
        """
        if trainer.state not in (TrainerState.FITTING, TrainerState.TUNING):
            return
        optimizers, lr_schedulers, optimizer_frequencies = self.training_type_plugin.init_optimizers(
            trainer=trainer, model=self.lightning_module
        )
        self.optimizers = optimizers
        self.lr_schedulers = lr_schedulers
        self.optimizer_frequencies = optimizer_frequencies

    def setup_training_type_plugin(self, plugin: TrainingTypePlugin, model: 'pl.LightningModule') -> None:
        """Attaches the training type plugin to the accelerator."""
        plugin.setup(model)

    def setup_precision_plugin(self, plugin: PrecisionPlugin) -> None:
        """Attaches the precision plugin to the accelerator"""
        model, optimizers, schedulers = plugin.connect(self.model, self.optimizers, self.lr_schedulers)
        self.model = model
        self.optimizers = optimizers
        self.schedulers = schedulers

    def to_device(self, batch: Any) -> Any:
        """Pushes the batch to the root device"""
        return self.batch_to_device(batch, self.root_device)

    @property
    def amp_backend(self) -> Optional[LightningEnum]:
        if isinstance(self.precision_plugin, ApexMixedPrecisionPlugin):
            return AMPType.APEX
        elif isinstance(self.precision_plugin, NativeMixedPrecisionPlugin):
            return AMPType.NATIVE
        return None

    @property
    def precision(self) -> Union[str, int]:
        return self.precision_plugin.precision

    @property
    def scaler(self) -> Optional['GradScaler']:
        return getattr(self.precision_plugin, 'scaler', None)

    @property
    def rpc_enabled(self) -> bool:
        return self.training_type_plugin.rpc_enabled

    def optimizer_state(self, optimizer: Optimizer) -> Dict[str, Tensor]:
        """
        Returns state of an optimizer. Allows for syncing/collating optimizer state from processes in custom
        plugins.
        """
        return getattr(self.training_type_plugin, 'optimizer_state', lambda x: x.state_dict())(optimizer)

    def on_save(self, checkpoint: Dict[str, Union[Any, Tensor]]) -> Dict[str, Union[Any, Tensor]]:
        return self.training_type_plugin.on_save(checkpoint)

    def barrier(self, name: Optional[str] = None) -> None:
        self.training_type_plugin.barrier(name=name)

    def broadcast(self, obj: object, src: int = 0) -> object:
        """Broadcasts an object to all processes, such that the src object is broadcast to all other ranks if needed.

        Args:
            obj: Object to broadcast to all process, usually a tensor or collection of tensors.
            src: The source rank of which the object will be broadcast from
        """
        return self.training_type_plugin.broadcast(obj, src)

    def all_gather(self, tensor: Tensor, group: Optional[Any] = None, sync_grads: bool = False) -> Tensor:
        """
        Function to gather a tensor from several distributed processes.

        Args:
            tensor: tensor of shape (batch, ...)
            group: the process group to gather results from. Defaults to all processes (world)
            sync_grads: flag that allows users to synchronize gradients for all_gather op

        Return:
            A tensor of shape (world_size, batch, ...)
        """
        return self.training_type_plugin.all_gather(tensor, group=group, sync_grads=sync_grads)

    def process_dataloader(self, dataloader: Union[Iterable, DataLoader]) -> Union[Iterable, DataLoader]:
        """Wraps the dataloader if necessary

        Args:
            dataloader: iterable. Ideally of type: :class:`torch.utils.data.DataLoader`
        """
        return self.training_type_plugin.process_dataloader(dataloader)

    @property
    def results(self) -> Any:
        """
        The results of the last run will be cached within the training type plugin.
        In distributed training, we make sure to transfer the results to the appropriate master process.
        """
        return self.training_type_plugin.results

    @contextlib.contextmanager
    def model_sharded_context(self) -> Generator[None, None, None]:
        """
        Provide hook to create modules in a distributed aware context. This is useful for when we'd like to
        shard the model instantly - useful for extremely large models. Can save memory and
        initialization time.

        Returns:
            Model parallel context.
        """
        with self.training_type_plugin.model_sharded_context():
            yield

    # todo: remove in v1.5
    def connect_training_type_plugin(self, plugin: TrainingTypePlugin, model: 'pl.LightningModule') -> None:
        """
        Attaches the training type plugin to the accelerator.
        Also transfers ownership of the model to this plugin

        .. deprecated::v1.3
            Will be removed in v1.5.0.
        """
        rank_zero_warn(
            'Accelerator method `connect_training_type_plugin` was deprecated in v1.3.'
            ' It will be removed in v1.5.'
        )
        self.setup_training_type_plugin(plugin, model)

    # todo: remove in v1.5
    def connect_precision_plugin(self, plugin: PrecisionPlugin) -> None:
        """Attaches the precision plugin to the accelerator

        .. deprecated::v1.3
            Will be removed in v1.5.0.
        """
        rank_zero_warn(
            'Accelerator method `connect_precision_plugin` was deprecated in v1.3.'
            ' It will be removed in v1.5.'
        )
        self.setup_precision_plugin(plugin)

    def save_checkpoint(self, checkpoint: Dict[str, Any], filepath: str) -> None:
        """Save model/training states as a checkpoint file through state-dump and file-write.

        Args:
            checkpoint: dict containing model and trainer state
            filepath: write-target file's path
        """
        self.training_type_plugin.save_checkpoint(checkpoint, filepath)

    @property
    def call_configure_sharded_model_hook(self) -> bool:
        """
        Allow model parallel hook to be called in suitable environments determined by the training type plugin.
        This is useful for when we want to shard the model once within fit.

        Returns:
            True if we want to call the model parallel setup hook.
        """
        return self.training_type_plugin.call_configure_sharded_model_hook

    @call_configure_sharded_model_hook.setter
    def call_configure_sharded_model_hook(self, mode: bool) -> None:
        self.training_type_plugin.call_configure_sharded_model_hook = mode

    @property
    def setup_optimizers_in_pre_dispatch(self) -> bool:
        """
        Override to delay setting optimizers and schedulers till after dispatch.
        This is useful when the `TrainingTypePlugin` requires operating on the wrapped accelerator model.
        However this may break certain precision plugins such as APEX which require optimizers to be set.

        Returns:
            If True, delay setup optimizers until `pre_dispatch`, else call within `setup`.
        """
        return self.training_type_plugin.setup_optimizers_in_pre_dispatch

    def update_global_step(self, total_batch_idx: int, current_global_step: int) -> int:
        return self.training_type_plugin.update_global_step(total_batch_idx, current_global_step)<|MERGE_RESOLUTION|>--- conflicted
+++ resolved
@@ -332,14 +332,10 @@
     ) -> None:
         """clips all the optimizer parameters to the given value"""
         self.precision_plugin.clip_gradients(
-<<<<<<< HEAD
-            self.model, optimizer, clip_val, gradient_clip_algorithm=gradient_clip_algorithm
-=======
             optimizer,
             clip_val,
             gradient_clip_algorithm=gradient_clip_algorithm,
             model=self.model,
->>>>>>> ca6c87ff
         )
 
     def on_train_epoch_end(self, outputs: EPOCH_OUTPUT) -> None:
