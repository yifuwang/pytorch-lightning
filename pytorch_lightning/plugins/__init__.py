from pytorch_lightning.plugins.base_plugin import Plugin  # noqa: F401
<<<<<<< HEAD
from pytorch_lightning.plugins.precision import *
from pytorch_lightning.plugins.training_type import *
=======
from pytorch_lightning.plugins.precision.apex_amp import ApexMixedPrecisionPlugin  # noqa: F401
from pytorch_lightning.plugins.precision.native_amp import NativeMixedPrecisionPlugin  # noqa: F401
from pytorch_lightning.plugins.precision.precision_plugin import PrecisionPlugin  # noqa: F401
from pytorch_lightning.plugins.precision.sharded_native_amp import ShardedNativeMixedPrecisionPlugin  # noqa: F401
from pytorch_lightning.plugins.precision.tpu_bfloat import TPUHalfPrecisionPlugin  # noqa: F401
from pytorch_lightning.plugins.training_type.ddp import DDPPlugin  # noqa: F401
from pytorch_lightning.plugins.training_type.ddp2 import DDP2Plugin  # noqa: F401
from pytorch_lightning.plugins.training_type.ddp_spawn import DDPSpawnPlugin  # noqa: F401
from pytorch_lightning.plugins.training_type.dp import DataParallelPlugin  # noqa: F401
from pytorch_lightning.plugins.training_type.horovod import HorovodPlugin  # noqa: F401
from pytorch_lightning.plugins.training_type.single_device import SingleDevicePlugin  # noqa: F401
from pytorch_lightning.plugins.training_type.single_tpu import SingleTPUPlugin  # noqa: F401
from pytorch_lightning.plugins.training_type.tpu_spawn import TPUSpawnPlugin  # noqa: F401
from pytorch_lightning.plugins.training_type.training_type_plugin import TrainingTypePlugin  # noqa: F401

__all__ = [
    "ApexMixedPrecisionPlugin",
    "DataParallelPlugin",
    "DDP2Plugin",
    "DDPPlugin",
    "DDPSpawnPlugin",
    "HorovodPlugin",
    "NativeMixedPrecisionPlugin",
    "PrecisionPlugin",
    "ShardedNativeMixedPrecisionPlugin",
    "SingleDevicePlugin",
    "SingleTPUPlugin",
    "TPUHalfPrecisionPlugin",
    "TPUSpawnPlugin",
]
>>>>>>> b3ebc18b
<|MERGE_RESOLUTION|>--- conflicted
+++ resolved
@@ -1,8 +1,4 @@
 from pytorch_lightning.plugins.base_plugin import Plugin  # noqa: F401
-<<<<<<< HEAD
-from pytorch_lightning.plugins.precision import *
-from pytorch_lightning.plugins.training_type import *
-=======
 from pytorch_lightning.plugins.precision.apex_amp import ApexMixedPrecisionPlugin  # noqa: F401
 from pytorch_lightning.plugins.precision.native_amp import NativeMixedPrecisionPlugin  # noqa: F401
 from pytorch_lightning.plugins.precision.precision_plugin import PrecisionPlugin  # noqa: F401
@@ -32,5 +28,4 @@
     "SingleTPUPlugin",
     "TPUHalfPrecisionPlugin",
     "TPUSpawnPlugin",
-]
->>>>>>> b3ebc18b
+]