--- conflicted
+++ resolved
@@ -171,14 +171,10 @@
         optimizer.step(closure=lambda_closure, **kwargs)
 
     @property
-<<<<<<< HEAD
-    def manage_configure_optimizers(self) -> bool:
-=======
     def setup_optimizers_after_dispatch(self) -> bool:
         """
         Override to delay setting optimizers and schedulers till after dispatch.
         This is useful when the `TrainingTypePlugin` requires operating on the wrapped accelerator model.
         Returns: True if delaying setup optimizers till after dispatch, False to call within setup.
         """
->>>>>>> ab591a81
         return False