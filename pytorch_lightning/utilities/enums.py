--- conflicted
+++ resolved
@@ -96,10 +96,7 @@
     """
     CPU = 'CPU'
     GPU = 'GPU'
-<<<<<<< HEAD
     IPU = 'IPU'
-    TPU = 'TPU'
-=======
     TPU = 'TPU'
 
 
@@ -113,5 +110,4 @@
         clip_by_value: https://pytorch.org/docs/stable/nn.html#torch.nn.utils.clip_grad_value
     """
     VALUE = 'value'
-    NORM = 'norm'
->>>>>>> d7c44cc6
+    NORM = 'norm'